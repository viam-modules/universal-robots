--- conflicted
+++ resolved
@@ -13,7 +13,6 @@
 using namespace viam::sdk;
 using namespace urcl;
 
-<<<<<<< HEAD
 struct trajectory_sample_point {
     vector6d_t p;
     vector6d_t v;
@@ -21,14 +20,7 @@
 };
 
 void write_trajectory_to_file(const std::string& filepath, const std::vector<trajectory_sample_point>& samples);
-void write_waypoints_to_csv(const std::string& filepath, const std::vector<Eigen::VectorXd>& waypoints);
-=======
-void write_trajectory_to_file(const std::string& filepath,
-                              const std::vector<vector6d_t>& p_p,
-                              const std::vector<vector6d_t>& p_v,
-                              const std::vector<float>& time);
 void write_waypoints_to_csv(const std::string& filepath, const std::list<Eigen::VectorXd>& waypoints);
->>>>>>> e8cdb4a6
 std::string waypoints_filename(const std::string& path, std::chrono::milliseconds unix_time_ms);
 std::string trajectory_filename(const std::string& path, std::chrono::milliseconds unix_time_ms);
 std::string arm_joint_positions_filename(const std::string& path, std::chrono::milliseconds unix_time_ms);
