--- conflicted
+++ resolved
@@ -132,13 +132,7 @@
 
     void shutdown_(const std::unique_lock<std::shared_mutex>& lock) noexcept;
 
-<<<<<<< HEAD
-    std::vector<double> get_joint_positions_(const std::shared_lock<std::shared_mutex>&);
-=======
-    void keep_alive_();
-
     vector6d_t get_joint_positions_rad_(const std::shared_lock<std::shared_mutex>&);
->>>>>>> 24f9c224
 
     void move_(std::shared_lock<std::shared_mutex> config_rlock, std::list<Eigen::VectorXd> waypoints, const std::string& unix_time_ms);
 
