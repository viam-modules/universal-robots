--- conflicted
+++ resolved
@@ -699,7 +699,6 @@
         if (std::isinf(duration)) {
             throw std::runtime_error("trajectory.getDuration() was infinite");
         }
-<<<<<<< HEAD
         if (std::isnan(duration)) {
             throw std::runtime_error("trajectory.getDuration() was nan");
         }
@@ -709,10 +708,6 @@
 
         float t = 0.0;
         constexpr float k_timestep = 0.2F;  // seconds
-=======
-        double t = 0.0;
-        constexpr double k_timestep = 0.2;  // seconds
->>>>>>> bec577b3
         while (t < duration) {
             Eigen::VectorXd position = trajectory.getPosition(t);
             Eigen::VectorXd velocity = trajectory.getVelocity(t);
