--- conflicted
+++ resolved
@@ -412,20 +412,16 @@
 
     ProtoStruct resp = ProtoStruct{};
 
-<<<<<<< HEAD
-    constexpr char k_get_tcp_forces_base_key[] = "get_tcp_forces_base";
-    constexpr char k_get_tcp_forces_tool_key[] = "get_tcp_forces_tool";
-=======
-    constexpr char k_clear_pstop[] = "clear_pstop";
-    constexpr char k_get_tcp_force_key[] = "get_tcp_forces";
->>>>>>> b50b7009
     // NOTE: Changes to these values will not be effective for any
     // trajectory currently being planned, and will only affect
     // trajectory planning initiated after these values have been
     // changed. Note that torn reads are also possible, since
     // `::move_` loads from these values independently.
+    constexpr char k_vel_key[] = "set_vel";
     constexpr char k_acc_key[] = "set_acc";
-    constexpr char k_vel_key[] = "set_vel";
+    constexpr char k_get_tcp_forces_base_key[] = "get_tcp_forces_base";
+    constexpr char k_get_tcp_forces_tool_key[] = "get_tcp_forces_tool";
+    constexpr char k_clear_pstop[] = "clear_pstop";
 
     // Cache TCP state to ensure atomic read of pose and forces from same timestamp
     std::optional<decltype(current_state_->read_tcp_state_snapshot())> cached_tcp_state;
@@ -439,9 +435,7 @@
             const double val = *kv.second.get<double>();
             current_state_->set_acceleration(degrees_to_radians(val));
             resp.emplace(k_acc_key, val);
-<<<<<<< HEAD
-        }
-        if (kv.first == k_get_tcp_forces_base_key) {
+        } else if (kv.first == k_get_tcp_forces_base_key) {
             if (!cached_tcp_state) {
                 cached_tcp_state = current_state_->read_tcp_state_snapshot();
             }
@@ -454,8 +448,7 @@
             tcp_forces_base.emplace("TRy_Nm", tcp_force[4]);
             tcp_forces_base.emplace("TRz_Nm", tcp_force[5]);
             resp.emplace("tcp_forces_base", std::move(tcp_forces_base));
-        }
-        if (kv.first == k_get_tcp_forces_tool_key) {
+        } else if (kv.first == k_get_tcp_forces_tool_key) {
             if (!cached_tcp_state) {
                 cached_tcp_state = current_state_->read_tcp_state_snapshot();
             }
@@ -468,21 +461,11 @@
             tcp_forces_tool.emplace("TRy_Nm", tcp_force[4]);
             tcp_forces_tool.emplace("TRz_Nm", tcp_force[5]);
             resp.emplace("tcp_forces_tool", std::move(tcp_forces_tool));
-=======
-        } else if (kv.first == k_get_tcp_force_key) {
-            const auto forces = current_state_->read_tcp_forces();
-            resp.emplace("Fx_N", forces[0]);
-            resp.emplace("Fy_N", forces[1]);
-            resp.emplace("Fz_N", forces[2]);
-            resp.emplace("TRx_Nm", forces[3]);
-            resp.emplace("TRy_Nm", forces[4]);
-            resp.emplace("TRz_Nm", forces[5]);
         } else if (kv.first == k_clear_pstop) {
             current_state_->clear_pstop();
             resp.emplace(k_clear_pstop, "protective stop cleared");
         } else {
             throw std::runtime_error("unsupported do_command key: " + kv.first);
->>>>>>> b50b7009
         }
     }
 
