#include "ur_arm.hpp"

#include <algorithm>
#include <array>
#include <atomic>
#include <boost/format/format_fwd.hpp>
#include <chrono>
#include <cmath>
#include <exception>
#include <fstream>
#include <future>
#include <iterator>
#include <memory>
#include <mutex>
#include <optional>
#include <sstream>
#include <stdexcept>
#include <string>
#include <unordered_map>
#include <utility>

#include <boost/format.hpp>
#include <boost/io/ostream_joiner.hpp>
#include <boost/json.hpp>
#include <boost/numeric/conversion/cast.hpp>
#include <boost/range/adaptor/transformed.hpp>
#include <boost/range/algorithm.hpp>
#include <boost/range/combine.hpp>

#include <viam/sdk/components/component.hpp>
#include <viam/sdk/log/logging.hpp>
#include <viam/sdk/module/module.hpp>
#include <viam/sdk/module/service.hpp>
#include <viam/sdk/registry/registry.hpp>
#include <viam/sdk/resource/resource.hpp>

#include <third_party/trajectories/Trajectory.h>

#include <viam/trajex/totg/totg.hpp>
#include <viam/trajex/totg/trajectory.hpp>
#include <viam/trajex/totg/uniform_sampler.hpp>
#include <viam/trajex/types/hertz.hpp>

#include "ur_arm_state.hpp"
#include "utils.hpp"

// this chunk of code uses the rust FFI to handle the spatialmath calculations to turn a UR vector to a pose or a pose to a UR vector
extern "C" void* quaternion_from_orientation_vector(void* ov);
extern "C" void* quaternion_from_axis_angle(double x, double y, double z, double theta);
extern "C" void free_quaternion_memory(void* q);

extern "C" void* new_orientation_vector(double ox, double oy, double oz, double theta);
extern "C" void* orientation_vector_from_quaternion(void* q);
extern "C" void free_orientation_vector_memory(void* ov);

extern "C" double* orientation_vector_get_components(void* ov);
extern "C" void free_orientation_vector_components(double* ds);

extern "C" double* axis_angle_from_quaternion(void* q);
extern "C" void free_axis_angles_memory(void* aa);

namespace {

constexpr double k_waypoint_equivalancy_epsilon_rad = 1e-4;
constexpr double k_min_timestep_sec = 1e-2;  // determined experimentally, the arm appears to error when given timesteps ~2e-5 and lower

constexpr double k_min_duration_secs = 0.1;
constexpr double k_max_duration_secs = 3600.0;
constexpr double k_min_sampling_freq_hz = 1.0;
constexpr double k_max_sampling_freq_hz = 500.0;

// Convert Eigen waypoint list to xt::xarray for trajex/totg
xt::xarray<double> eigen_waypoints_to_xarray(const std::list<Eigen::VectorXd>& waypoints) {
    if (waypoints.empty()) {
        return xt::xarray<double>::from_shape({0, 0});
    }

    const size_t num_waypoints = waypoints.size();
    const size_t dof = static_cast<size_t>(waypoints.front().size());

    xt::xarray<double> result = xt::zeros<double>({num_waypoints, dof});

    size_t i = 0;
    for (const auto& waypoint : waypoints) {
        for (size_t j = 0; j < dof; ++j) {
            result(i, j) = waypoint[static_cast<Eigen::Index>(j)];
        }
        ++i;
    }

    return result;
}

// Type aliases for smart pointers managing FFI memory
using unique_orientation_vector = std::unique_ptr<void, decltype(&free_orientation_vector_memory)>;
using unique_quaternion = std::unique_ptr<void, decltype(&free_quaternion_memory)>;
using unique_axis_angles = std::unique_ptr<double[], decltype(&free_axis_angles_memory)>;
using unique_orientation_components = std::unique_ptr<double[], decltype(&free_orientation_vector_components)>;

pose ur_vector_to_pose(urcl::vector6d_t vec) {
    const double norm = std::hypot(vec[3], vec[4], vec[5]);
    if (std::isnan(norm) || (norm == 0)) {
        throw std::invalid_argument("Cannot normalize with NaN or zero norm");
    }

    auto q = unique_quaternion(quaternion_from_axis_angle(vec[3] / norm, vec[4] / norm, vec[5] / norm, norm), &free_quaternion_memory);

    auto ov = unique_orientation_vector(orientation_vector_from_quaternion(q.get()), &free_orientation_vector_memory);

    auto components = unique_orientation_components(orientation_vector_get_components(ov.get()), &free_orientation_vector_components);

    auto position = coordinates{1000 * vec[0], 1000 * vec[1], 1000 * vec[2]};
    auto orientation = pose_orientation{components[0], components[1], components[2]};
    auto theta = radians_to_degrees(components[3]);

    return {position, orientation, theta};
}

urcl::vector6d_t pose_to_ur_vector(const pose& p) {
    if (!std::isfinite(p.theta)) {
        throw std::invalid_argument("pose_to_ur_vector: theta is infinite or NaN");
    }

    urcl::vector6d_t v{};

    // convert millimeters to meters
    v[0] = p.coordinates.x / 1000.0;
    v[1] = p.coordinates.y / 1000.0;
    v[2] = p.coordinates.z / 1000.0;

    const double theta_rad = degrees_to_radians(p.theta);

    // If angle ~ 0, UR expects the axis-angle "vector" to be zero.
    constexpr double k_angle_epsilon = 1e-12;
    if (std::abs(theta_rad) < k_angle_epsilon) {
        v[3] = v[4] = v[5] = 0.0;
        return v;
    }

    // convert viam's orientation to axis angles which is what universal robots use
    // viam orientation vector -> quaternion -> axis angle -> universal robots orientation vector
    // create an orientation vector to use
    auto ov = unique_orientation_vector(new_orientation_vector(p.orientation.o_x, p.orientation.o_y, p.orientation.o_z, theta_rad),
                                        &free_orientation_vector_memory);
    if (!ov) {
        throw std::runtime_error("pose_to_ur_vector: failed to create orientation vector");
    }

    // create quaternion from the orientation vector
    auto q = unique_quaternion(quaternion_from_orientation_vector(ov.get()), &free_quaternion_memory);
    if (!q) {
        throw std::runtime_error("pose_to_ur_vector: failed to create quaternion");
    }

    // convert the quaternion to axis angles
    auto aa = unique_axis_angles(axis_angle_from_quaternion(q.get()), &free_axis_angles_memory);
    if (!aa) {
        throw std::runtime_error("pose_to_ur_vector: failed to compute axis-angle");
    }

    const double ax = aa[0];
    const double ay = aa[1];
    const double az = aa[2];
    const double th = aa[3];

    // robustness to tiny axes/angles
    const double n = std::hypot(ax, ay, az);
    constexpr double k_axis_epsilon = 1e-8;
    if (n < k_angle_epsilon || std::abs(th) < k_axis_epsilon) {
        v[3] = v[4] = v[5] = 0.0;
    } else {
        // universal robots orientation vector: r = axis * theta
        v[3] = ax * th;
        v[4] = ay * th;
        v[5] = az * th;
    }

    return v;
}

std::vector<std::string> validate_config_(const ResourceConfig& cfg) {
    if (!find_config_attribute<std::string>(cfg, "host")) {
        throw std::invalid_argument("attribute `host` is required");
    }

    parse_and_validate_joint_limits(cfg, "speed_degs_per_sec");
    parse_and_validate_joint_limits(cfg, "acceleration_degs_per_sec2");

    auto max_duration = find_config_attribute<double>(cfg, "max_trajectory_duration_secs");
    if (max_duration && (*max_duration < k_min_duration_secs || *max_duration > k_max_duration_secs)) {
        throw std::invalid_argument(
            boost::str(boost::format("attribute `max_trajectory_duration_secs` should be between %1% and %2%, it is: %3% seconds") %
                       k_min_duration_secs % k_max_duration_secs % *max_duration));
    }

    auto sampling_freq = find_config_attribute<double>(cfg, "trajectory_sampling_freq_hz");
    if (sampling_freq && (*sampling_freq < k_min_sampling_freq_hz || *sampling_freq > k_max_sampling_freq_hz)) {
        throw std::invalid_argument(
            boost::str(boost::format("attribute `trajectory_sampling_freq_hz` should be between %1% and %2%, it is: %3% Hz") %
                       k_min_sampling_freq_hz % k_max_sampling_freq_hz % *sampling_freq));
    }

    auto threshold = find_config_attribute<double>(cfg, "reject_move_request_threshold_deg");
    constexpr double k_min_threshold = 0.0;
    constexpr double k_max_threshold = 360.0;
    if (threshold && (*threshold < k_min_threshold || *threshold > k_max_threshold)) {
        throw std::invalid_argument(
            boost::str(boost::format("attribute `reject_move_request_threshold_deg` should be between %1% and %2%, it is: %3% degrees") %
                       k_min_threshold % k_max_threshold % *threshold));
    }

    auto frequency = find_config_attribute<double>(cfg, "robot_control_freq_hz");
    constexpr double k_max_frequency = 1000.;
    if (frequency && (*frequency <= 0. || *frequency >= k_max_frequency)) {
        throw std::invalid_argument(
            boost::str(boost::format("attribute `robot_control_freq_hz` should be a positive number less than %1%, it is: %2% Hz") %
                       k_max_frequency % *frequency));
    }

    auto path_tolerance_deg = find_config_attribute<double>(cfg, "path_tolerance_delta_deg");
    if (path_tolerance_deg && (*path_tolerance_deg <= 0 || *path_tolerance_deg > 12)) {
        throw std::invalid_argument(boost::str(
            boost::format("attribute `path_tolerance_delta_deg` must be > 0 and <= 12, it is: %1% degrees") % *path_tolerance_deg));
    }

    auto colinearization_ratio = find_config_attribute<double>(cfg, "path_colinearization_ratio");
    if (colinearization_ratio && (*colinearization_ratio < 0 || *colinearization_ratio > 2)) {
        throw std::invalid_argument(
            boost::str(boost::format("attribute `path_colinearization_ratio` must be >= 0 and <= 2, it is: %1%") % *colinearization_ratio));
    }

    return {};
}

template <typename Callable>
auto make_scope_guard(Callable&& cleanup) {
    struct guard {
       public:
        explicit guard(Callable&& cleanup) : cleanup_(std::move(cleanup)) {}
        void deactivate() {
            cleanup_ = [] {};
        }
        ~guard() {
            cleanup_();
        }

       private:
        std::function<void()> cleanup_;
    };
    return guard{std::forward<Callable>(cleanup)};
}

}  // namespace

void write_trajectory_to_file(const std::string& filepath, const std::vector<trajectory_sample_point>& samples) {
    std::ofstream of(filepath);
    of << "t(s),j0,j1,j2,j3,j4,j5,v0,v1,v2,v3,v4,v5\n";
    float time_traj = 0;
    for (size_t i = 0; i < samples.size(); i++) {
        time_traj += samples[i].timestep;
        of << time_traj;
        for (size_t j = 0; j < samples[i].p.size(); j++) {
            of << "," << samples[i].p[j];
        }
        for (size_t j = 0; j < samples[i].v.size(); j++) {
            of << "," << samples[i].v[j];
        }
        of << "\n";
    }

    of.close();
}

void write_pose_to_file(const std::string& filepath, const pose_sample& sample) {
    std::ofstream of(filepath);
    of << "x,y,z,rx,ry,rz\n";
    of << sample.p[0];
    for (size_t i = 1; i < sample.p.size(); i++) {
        of << "," << sample.p[i];
    }
    of << "\n";
    of.close();
}

void write_waypoints_to_csv(const std::string& filepath, const std::list<Eigen::VectorXd>& waypoints) {
    unsigned i;
    std::ofstream of(filepath);
    for (const auto& vec : waypoints) {
        i = 0;
        for (const auto& n : vec) {
            i++;
            if (i == vec.size()) {
                of << n;
            } else {
                of << n << ",";
            }
        }
        of << "\n";
    }
    of.close();
}

std::string waypoints_filename(const std::string& path, const std::string& unix_time) {
    constexpr char kWaypointsCsvNameTemplate[] = "/%1%_waypoints.csv";
    auto fmt = boost::format(path + kWaypointsCsvNameTemplate);
    return (fmt % unix_time).str();
}

std::string trajectory_filename(const std::string& path, const std::string& unix_time) {
    constexpr char kTrajectoryCsvNameTemplate[] = "/%1%_trajectory.csv";
    auto fmt = boost::format(path + kTrajectoryCsvNameTemplate);
    return (fmt % unix_time).str();
}

std::string move_to_position_pose_filename(const std::string& path, const std::string& unix_time) {
    constexpr char kPoseCsvNameTemplate[] = "/%1%_move_to_position_pose.csv";
    auto fmt = boost::format(path + kPoseCsvNameTemplate);
    return (fmt % unix_time).str();
}

std::string arm_joint_positions_filename(const std::string& path, const std::string& unix_time) {
    constexpr char kArmJointPositionsCsvNameTemplate[] = "/%1%_arm_joint_positions.csv";
    auto fmt = boost::format(path + kArmJointPositionsCsvNameTemplate);
    return (fmt % unix_time).str();
}

std::string failed_trajectory_filename(const std::string& path, const std::string& unix_time) {
    constexpr char kFailedTrajectoryJsonNameTemplate[] = "/%1%_failed_trajectory.json";
    auto fmt = boost::format(path + kFailedTrajectoryJsonNameTemplate);
    return (fmt % unix_time).str();
}

std::string unix_time_iso8601() {
    namespace chrono = std::chrono;
    std::stringstream stream;

    const auto now = chrono::system_clock::now();
    const auto seconds_part = chrono::duration_cast<chrono::seconds>(now.time_since_epoch());
    const auto tt = chrono::system_clock::to_time_t(chrono::system_clock::time_point{seconds_part});
    const auto delta_us = chrono::duration_cast<chrono::microseconds>(now.time_since_epoch() - seconds_part);

    struct tm buf;
    auto* ret = gmtime_r(&tt, &buf);
    if (ret == nullptr) {
        throw std::runtime_error("failed to convert time to iso8601");
    }
    stream << std::put_time(&buf, "%FT%T");
    stream << "." << std::setw(6) << std::setfill('0') << delta_us.count() << "Z";

    return stream.str();
}

std::string serialize_failed_trajectory_to_json(const std::list<Eigen::VectorXd>& waypoints,
                                                const Eigen::VectorXd& max_velocity_vec,
                                                const Eigen::VectorXd& max_acceleration_vec,
                                                double path_tolerance_delta_rads) {
    namespace json = boost::json;

    json::object root;
    root["timestamp"] = unix_time_iso8601();
    root["path_tolerance_delta_rads"] = path_tolerance_delta_rads;

    json::array max_vel_array;
    std::copy(max_velocity_vec.cbegin(), max_velocity_vec.cend(), std::back_inserter(max_vel_array));
    root["max_velocity_vec_rads_per_sec"] = std::move(max_vel_array);

    json::array max_acc_array;
    std::copy(max_acceleration_vec.cbegin(), max_acceleration_vec.cend(), std::back_inserter(max_acc_array));
    root["max_acceleration_vec_rads_per_sec2"] = std::move(max_acc_array);

    json::array waypoints_array(waypoints.size(), json::array());
    for (const auto& [waypoint, json_waypoint] : boost::combine(waypoints, waypoints_array)) {
        std::copy(waypoint.cbegin(), waypoint.cend(), std::back_inserter(json_waypoint.as_array()));
    }
    root["waypoints_rads"] = std::move(waypoints_array);

    return json::serialize(root);
}

const ModelFamily& URArm::model_family() {
    // TODO: If ModelFamily had a constexpr constructor, we wouldn't need
    // this function at all and could just inline it into the class definition.
    static const auto family = ModelFamily{"viam", "universal-robots"};
    return family;
}

Model URArm::model(std::string model_name) {
    return {model_family(), std::move(model_name)};
}

std::vector<std::shared_ptr<ModelRegistration>> URArm::create_model_registrations() {
    const auto model_strings = {
        "ur3e",  //
        "ur5e",  //
        "ur7e",  //
        "ur20"   //
    };

    const auto arm = API::get<Arm>();
    const auto registration_factory = [&](auto m) {
        const auto model = URArm::model(m);
        return std::make_shared<ModelRegistration>(
            arm,
            model,
            // NOLINTNEXTLINE(performance-unnecessary-value-param): Signature is fixed by ModelRegistration.
            [model](auto deps, auto config) { return std::make_unique<URArm>(model, deps, config); },
            [](auto const& config) { return validate_config_(config); });
    };

    auto registrations = model_strings | boost::adaptors::transformed(registration_factory);
    return {std::make_move_iterator(begin(registrations)), std::make_move_iterator(end(registrations))};
}

URArm::URArm(Model model, const Dependencies& deps, const ResourceConfig& cfg) : Arm(cfg.name()), model_(std::move(model)) {
    VIAM_SDK_LOG(info) << "instantiating URArm driver for arm model: " << model_.to_string();
    arm_name_to_model_parts_ = {{"ur5e", {"base_link", "ee_link", "forearm_link", "upper_arm_link", "wrist_1_link", "wrist_2_link"}}};
    const std::unique_lock wlock(config_mutex_);
    // TODO: prevent multiple calls to configure_logger
    configure_logger(cfg);
    configure_(wlock, deps, cfg);
}

void URArm::configure_(const std::unique_lock<std::shared_mutex>& lock, const Dependencies&, const ResourceConfig& cfg) {
    if (current_state_) {
        throw std::logic_error("URArm::configure_ was called for a currently configured instance");
    }

    // check model type is valid, map to ur_client data type
    // https://github.com/UniversalRobots/Universal_Robots_Client_Library/blob/bff7bf2e2a85c17fa3f88adda241763040596ff1/include/ur_client_library/ur/datatypes.h#L204
    const std::string configured_model_type = [&] {
        if (model_ == URArm::model("ur3e")) {
            return "UR3";
        } else if ((model_ == URArm::model("ur5e")) || (model_ == URArm::model("ur7e"))) {
            return "UR5";
        } else if (model_ == URArm::model("ur20")) {
            return "UR20";
        } else {
            std::ostringstream buffer;
            buffer << "unsupported model type: `" << model_.to_string() << "`";
            throw std::invalid_argument(buffer.str());
        }
    }();

    // If we fail to make it through the startup sequence, execute the shutdown code. The
    // shutdown code must be prepared to be called from any intermediate state that this
    // function may have constructed due to partial execution.
    auto failure_handler = make_scope_guard([&] {
        VIAM_SDK_LOG(warn) << "URArm startup failed - shutting down";
        shutdown_(lock);
    });

    VIAM_SDK_LOG(debug) << "URArm starting up";
    current_state_ = state_::create(configured_model_type, cfg, ports_);

    VIAM_SDK_LOG(info) << "URArm startup complete";
    failure_handler.deactivate();
}

template <template <typename> typename lock_type>
void URArm::check_configured_(const lock_type<std::shared_mutex>&) {
    if (!current_state_) {
        std::ostringstream buffer;
        buffer << "Arm is not currently configured; reconfiguration likely failed";
        throw std::runtime_error(buffer.str());
    }
}

void URArm::reconfigure(const Dependencies& deps, const ResourceConfig& cfg) {
    const std::unique_lock wlock{config_mutex_};
    VIAM_SDK_LOG(warn) << "Reconfigure called: shutting down current state";
    shutdown_(wlock);
    VIAM_SDK_LOG(warn) << "Reconfigure called: configuring new state";
    configure_(wlock, deps, cfg);
    VIAM_SDK_LOG(info) << "Reconfigure completed OK";
}

std::vector<double> URArm::get_joint_positions(const ProtoStruct&) {
    const std::shared_lock rlock{config_mutex_};
    check_configured_(rlock);
    auto joint_rads = get_joint_positions_rad_(rlock);
    auto joint_position_degree = joint_rads | boost::adaptors::transformed(radians_to_degrees<const double&>);
    return {std::begin(joint_position_degree), std::end(joint_position_degree)};
}

vector6d_t URArm::get_joint_positions_rad_(const std::shared_lock<std::shared_mutex>&) {
    return current_state_->read_joint_positions();
}

void URArm::move_to_joint_positions(const std::vector<double>& positions, const ProtoStruct&) {
    std::shared_lock rlock{config_mutex_};
    check_configured_(rlock);

    auto next_waypoint_deg = Eigen::VectorXd::Map(positions.data(), boost::numeric_cast<Eigen::Index>(positions.size()));
    auto next_waypoint_rad = degrees_to_radians(std::move(next_waypoint_deg));
    std::list<Eigen::VectorXd> waypoints;
    waypoints.emplace_back(std::move(next_waypoint_rad));

    const auto unix_time = unix_time_iso8601();
    const auto filename = waypoints_filename(current_state_->csv_output_path(), unix_time);

    write_waypoints_to_csv(filename, waypoints);

    // move will throw if an error occurs
    move_joint_space_(std::move(rlock), std::move(waypoints), MoveOptions{}, unix_time);
}

void URArm::move_through_joint_positions(const std::vector<std::vector<double>>& positions,
                                         const MoveOptions& options,
                                         const viam::sdk::ProtoStruct&) {
    std::shared_lock rlock{config_mutex_};
    check_configured_(rlock);

    // TODO: use options
    if (!positions.empty()) {
        std::list<Eigen::VectorXd> waypoints;
        for (const auto& position : positions) {
            auto next_waypoint_deg = Eigen::VectorXd::Map(position.data(), boost::numeric_cast<Eigen::Index>(position.size()));
            auto next_waypoint_rad = degrees_to_radians(std::move(next_waypoint_deg)).eval();
            if ((!waypoints.empty()) &&
                ((next_waypoint_rad - waypoints.back()).lpNorm<Eigen::Infinity>() <= k_waypoint_equivalancy_epsilon_rad)) {
                continue;
            }
            waypoints.emplace_back(std::move(next_waypoint_rad));
        }

        const auto unix_time = unix_time_iso8601();
        const auto filename = waypoints_filename(current_state_->csv_output_path(), unix_time);

        write_waypoints_to_csv(filename, waypoints);

        // move will throw if an error occurs
        move_joint_space_(std::move(rlock), std::move(waypoints), options, unix_time);
    }
}

pose URArm::get_end_position(const ProtoStruct&) {
    const std::shared_lock rlock{config_mutex_};
    check_configured_(rlock);
    return ur_vector_to_pose(current_state_->read_tcp_pose());
}

bool URArm::is_moving() {
    const std::shared_lock rlock{config_mutex_};
    check_configured_(rlock);
    return current_state_->is_moving();
}

void URArm::move_to_position(const pose& p, const ProtoStruct&) {
    std::shared_lock rlock{config_mutex_};
    check_configured_(rlock);
    const auto unix_time = unix_time_iso8601();
    move_tool_space_(std::move(rlock), p, unix_time);
}

URArm::KinematicsData URArm::get_kinematics(const ProtoStruct&) {
    const std::shared_lock rlock{config_mutex_};
    check_configured_(rlock);

    // The `Model` class absurdly lacks accessors
    const std::string model_string = [&] {
        if (model_ == model("ur3e")) {
            return "ur3e";
        } else if (model_ == model("ur5e")) {
            return "ur5e";
        } else if (model_ == model("ur7e")) {
            return "ur7e";
        } else if (model_ == model("ur20")) {
            return "ur20";
        }
        throw std::runtime_error(str(boost::format("no kinematics file known for model '%1'") % model_.to_string()));
    }();

    constexpr char kSvaFileTemplate[] = "kinematics/%1%.json";
    const auto sva_file_path = current_state_->resource_root() / str(boost::format(kSvaFileTemplate) % model_string);

    // Open the file in binary mode
    std::ifstream sva_file(sva_file_path, std::ios::binary);
    if (!sva_file) {
        throw std::runtime_error(str(boost::format("unable to open kinematics file '%1'") % sva_file_path));
    }

    // Read the entire file into a vector without computing size ahead of time
    std::vector<char> temp_bytes(std::istreambuf_iterator<char>(sva_file), {});
    if (sva_file.bad()) {
        throw std::runtime_error(str(boost::format("error reading kinematics file '%1'") % sva_file_path));
    }

    // Convert to unsigned char vector
    return KinematicsDataSVA({temp_bytes.begin(), temp_bytes.end()});
}

// Unknown arm models should return an empty map. Arm models that do not have all expected parts in the map should return as much as they
// have
std::map<std::string, mesh> URArm::get_3d_models(const ProtoStruct&) {
    const std::shared_lock rlock{config_mutex_};
    check_configured_(rlock);

    const auto model_name = model_.model_name();

    const auto where = arm_name_to_model_parts_.find(model_name);
    if (where == arm_name_to_model_parts_.end()) {
        return {};
    }
    const auto& parts_to_load = where->second;

    std::map<std::string, mesh> result_model_parts;
    constexpr char threeDModelFileTemplate[] = "3d_models/%1%/%2%.glb";

    for (const auto& part : parts_to_load) {
        const std::filesystem::path model_file_path =
            current_state_->resource_root() / str(boost::format(threeDModelFileTemplate) % model_name % part);

        // Open the file in binary mode
        std::ifstream model_file(model_file_path, std::ios::binary);
        if (!model_file) {
            throw std::runtime_error(str(boost::format("unable to open 3d model file '%1'") % model_file_path));
        }

        // Read the entire file into a vector without computing size ahead of time
        std::vector<char> temp_bytes(std::istreambuf_iterator<char>(model_file), {});
        if (model_file.bad()) {
            throw std::runtime_error(str(boost::format("error reading 3d model file '%1'") % model_file_path));
        }

        // Convert to unsigned char vector
        std::vector<unsigned char> temp_bytes_unsigned(temp_bytes.begin(), temp_bytes.end());
        result_model_parts.emplace(part, mesh{"model/gltf-binary", std::move(temp_bytes_unsigned)});
    }

    return result_model_parts;
}

void URArm::stop(const ProtoStruct&) {
    const std::shared_lock rlock{config_mutex_};
    check_configured_(rlock);
    stop_(rlock);
}

ProtoStruct URArm::do_command(const ProtoStruct& command) {
    const std::shared_lock rlock{config_mutex_};
    check_configured_(rlock);

    ProtoStruct resp = ProtoStruct{};

    // NOTE: Changes to these values will not be effective for any
    // trajectory currently being planned, and will only affect
    // trajectory planning initiated after these values have been
    // changed. Note that torn reads are also possible, since
    // `::move_` loads from these values independently.
    constexpr char k_vel_key[] = "set_vel";
    constexpr char k_acc_key[] = "set_acc";
    constexpr char k_vel_degs_key[] = "set_vel_degs_per_sec";
    constexpr char k_acc_degs_key[] = "set_accel_degs_per_sec2";
    constexpr char k_get_tcp_forces_base_key[] = "get_tcp_forces_base";
    constexpr char k_get_tcp_forces_tool_key[] = "get_tcp_forces_tool";
    constexpr char k_clear_pstop[] = "clear_pstop";
    constexpr char k_is_controllable[] = "is_controllable_state";
    constexpr char k_get_state_description[] = "get_state_description";

    // Cache TCP state to ensure atomic read of pose and forces from same timestamp
    std::optional<decltype(current_state_->read_tcp_state_snapshot())> cached_tcp_state;

    // cache state descriptors to ensure atomic read from the same timestamp
    struct controlled_info {
        bool controlled;
        std::string description;
    };
    std::optional<controlled_info> cached_controlled_info;

    const auto add_limits_response = [&resp](const std::string& key, const ProtoValue& original_value, const vector6d_t& limits_deg) {
        if (original_value.get<double>()) {
            resp.emplace(key, limits_deg[0]);
        } else {
            std::vector<ProtoValue> arr;
            arr.reserve(limits_deg.size());
            for (size_t i = 0; i < limits_deg.size(); ++i) {
                arr.push_back(ProtoValue{limits_deg[i]});
            }
            resp.emplace(key, arr);
        }
    };

    for (const auto& kv : command) {
        if (kv.first == k_vel_key || kv.first == k_vel_degs_key) {
            const auto limits_rad = parse_and_validate_joint_limits(kv.second, kv.first);
            current_state_->set_max_velocity(limits_rad);
            add_limits_response(kv.first, kv.second, radians_to_degrees(limits_rad));
        } else if (kv.first == k_acc_key || kv.first == k_acc_degs_key) {
            const auto limits_rad = parse_and_validate_joint_limits(kv.second, kv.first);
            current_state_->set_max_acceleration(limits_rad);
            add_limits_response(kv.first, kv.second, radians_to_degrees(limits_rad));
        } else if (kv.first == k_get_tcp_forces_base_key) {
            if (!cached_tcp_state) {
                cached_tcp_state = current_state_->read_tcp_state_snapshot();
            }
            const auto& tcp_force = cached_tcp_state->forces_at_base;
            ProtoStruct tcp_forces_base;
            tcp_forces_base.emplace("Fx_N", tcp_force[0]);
            tcp_forces_base.emplace("Fy_N", tcp_force[1]);
            tcp_forces_base.emplace("Fz_N", tcp_force[2]);
            tcp_forces_base.emplace("TRx_Nm", tcp_force[3]);
            tcp_forces_base.emplace("TRy_Nm", tcp_force[4]);
            tcp_forces_base.emplace("TRz_Nm", tcp_force[5]);
            resp.emplace("tcp_forces_base", std::move(tcp_forces_base));
        } else if (kv.first == k_get_tcp_forces_tool_key) {
            if (!cached_tcp_state) {
                cached_tcp_state = current_state_->read_tcp_state_snapshot();
            }
            const auto tcp_force = convert_tcp_force_to_tool_frame(cached_tcp_state->pose, cached_tcp_state->forces_at_base);
            ProtoStruct tcp_forces_tool;
            tcp_forces_tool.emplace("Fx_N", tcp_force[0]);
            tcp_forces_tool.emplace("Fy_N", tcp_force[1]);
            tcp_forces_tool.emplace("Fz_N", tcp_force[2]);
            tcp_forces_tool.emplace("TRx_Nm", tcp_force[3]);
            tcp_forces_tool.emplace("TRy_Nm", tcp_force[4]);
            tcp_forces_tool.emplace("TRz_Nm", tcp_force[5]);
            resp.emplace("tcp_forces_tool", std::move(tcp_forces_tool));
        } else if (kv.first == k_clear_pstop) {
            current_state_->clear_pstop();
            resp.emplace(k_clear_pstop, "protective stop cleared");
        } else if (kv.first == k_is_controllable) {
            if (!cached_controlled_info) {
                cached_controlled_info = controlled_info{};
                cached_controlled_info->controlled = current_state_->is_current_state_controlled(&cached_controlled_info->description);
            }
            resp.emplace(k_is_controllable, cached_controlled_info->controlled);
        } else if (kv.first == k_get_state_description) {
            if (!cached_controlled_info) {
                cached_controlled_info = controlled_info{};
                cached_controlled_info->controlled = current_state_->is_current_state_controlled(&cached_controlled_info->description);
            }
            resp.emplace(k_get_state_description, cached_controlled_info->description);
        } else {
            throw std::runtime_error("unsupported do_command key: " + kv.first);
        }
    }

    return resp;
}

void URArm::move_tool_space_(std::shared_lock<std::shared_mutex> config_rlock, pose p, const std::string& unix_time) {
    auto our_config_rlock = std::move(config_rlock);

    // Capture the current movement epoch, so we can later detect if another caller
    // slipped in while we were planning.
    auto current_move_epoch = current_state_->get_move_epoch();

    VIAM_SDK_LOG(debug) << "move tool space: start unix_time_ms " << unix_time << " p: " << p;
    const auto log_move_end = make_scope_guard([&] { VIAM_SDK_LOG(info) << "move tool space: end unix_time " << unix_time; });

    // get current pose
    auto current_pose = current_state_->read_tcp_pose();

    // convert viam pose to universal robots pose
    auto target_pose = pose_to_ur_vector(p);

    // if we are already at the desired pose, there is nothing to do
    constexpr double k_position_tolerance_m = 1e-3;  // 1 mm
    bool already_there = true;
    for (size_t i = 0; i != 3; ++i) {  // check XYZ
        if (std::abs(current_pose[i] - target_pose[i]) > k_position_tolerance_m) {
            already_there = false;
            break;
        }
    }
    constexpr double k_orientation_tolerance_rad = 1e-3;  // ~0.057 degrees
    for (size_t i = 3; i != 6 && already_there; ++i) {    // check orientation (rx, ry, rz)
        if (std::abs(current_pose[i] - target_pose[i]) > k_orientation_tolerance_rad) {
            already_there = false;
            break;
        }
    }
    if (already_there) {
        VIAM_SDK_LOG(debug) << "Already at desired pose; skipping movement.";
        return;
    }

    // create a pose_sample for tool-space movement
    const pose_sample ps{target_pose};

    // Write ur pose to file for debugging purposes
    const std::string& path = current_state_->csv_output_path();
    write_pose_to_file(move_to_position_pose_filename(path, unix_time), ps);

    // For pose-space moves, we don't log joint data since we only have the target pose
    auto trajectory_completion_future = [&, config_rlock = std::move(our_config_rlock)]() mutable {
        return current_state_->enqueue_move_request(current_move_epoch, std::nullopt, ps);
    }();

    // NOTE: The configuration read lock is no longer held after the above statement. Do not interact
    // with the current state other than to wait on the result of this future.
    trajectory_completion_future.get();
}

void URArm::move_joint_space_(std::shared_lock<std::shared_mutex> config_rlock,
                              std::list<Eigen::VectorXd> waypoints,
                              const MoveOptions& options,
                              const std::string& unix_time) {
    auto our_config_rlock = std::move(config_rlock);

    // Capture the current movement epoch, so we can later detect if another caller
    // slipped in while we were planning.
    auto current_move_epoch = current_state_->get_move_epoch();

    VIAM_SDK_LOG(debug) << "move: start unix_time_ms " << unix_time << " waypoints size " << waypoints.size();
    const auto log_move_end = make_scope_guard([&] { VIAM_SDK_LOG(debug) << "move: end unix_time " << unix_time; });

    // get current joint position and add that as starting pose to waypoints
    auto curr_joint_pos = get_joint_positions_rad_(our_config_rlock);
    auto curr_joint_pos_rad = Eigen::Map<Eigen::VectorXd>(curr_joint_pos.data(), curr_joint_pos.size());

    if (const auto& threshold = current_state_->get_reject_move_request_threshold_rad()) {
        auto delta_pos = (waypoints.front() - curr_joint_pos_rad);

        if (delta_pos.lpNorm<Eigen::Infinity>() > *threshold) {
            std::stringstream err_string;

            err_string << "rejecting move request : difference between starting trajectory position [(";
            auto first_waypoint = waypoints.front();
            boost::copy(first_waypoint | boost::adaptors::transformed(radians_to_degrees<const double&>),
                        boost::io::make_ostream_joiner(err_string, ", "));
            err_string << ")] and joint position [(";
            boost::copy(curr_joint_pos_rad | boost::adaptors::transformed(radians_to_degrees<const double&>),
                        boost::io::make_ostream_joiner(err_string, ", "));
            err_string << ")] is above threshold " << radians_to_degrees(delta_pos.lpNorm<Eigen::Infinity>()) << " > "
                       << radians_to_degrees(*threshold);
            VIAM_SDK_LOG(error) << err_string.str();
            throw std::runtime_error(err_string.str());
        }
    }

    VIAM_SDK_LOG(debug) << "move: compute_trajectory start " << unix_time;

    if ((curr_joint_pos_rad - waypoints.front()).lpNorm<Eigen::Infinity>() > k_waypoint_equivalancy_epsilon_rad) {
        waypoints.emplace_front(std::move(curr_joint_pos_rad));
    }

    if (waypoints.size() == 1) {  // this tells us if we are already at the goal
        VIAM_SDK_LOG(debug) << "arm is already at the desired joint positions";
        return;
    }

    // Walk all interior points of the waypoints list, if any. If the
    // point of current interest is the cusp of a direction reversal
    // w.r.t. the points immediately before and after it, then splice
    // all waypoints up to and including the cusp point into a new
    // segment, and then begin accumulating a new segment starting at
    // the cusp point. The cusp point is duplicated, forming both the
    // end of one segment and the beginning of the next segment. After
    // exiting the loop, any remaining waypoints form the last (and if
    // no cusps were identified the only) segment. If one or more cusp
    // points were identified, the waypoints list will always have at
    // least two residual waypoints, since the last waypoint is never
    // examined, and the splice call never removes the waypoint being
    // visited.
    //
    // NOTE: This assumes waypoints have been de-duplicated to avoid
    // zero-length segments that would cause numerical issues in
    // normalized() calculations.
    std::vector<decltype(waypoints)> segments;
    for (auto where = next(begin(waypoints)); where != prev(end(waypoints)); ++where) {
        const auto segment_ab = *where - *prev(where);
        const auto segment_bc = *next(where) - *where;
        const auto dot = segment_ab.normalized().dot(segment_bc.normalized());
        if (std::fabs(dot + 1.0) < 1e-3) {
            segments.emplace_back();
            segments.back().splice(segments.back().begin(), waypoints, waypoints.begin(), where);
            segments.back().push_back(*where);
        }
    }
    segments.push_back(std::move(waypoints));

    const auto new_trajectory = [&]() -> std::optional<std::vector<trajectory_sample_point>> {
        if (!current_state_->use_new_trajectory_planner()) {
            return std::nullopt;
        }

        size_t total_waypoints = 0;
        double total_duration = 0.0;
        viam::trajex::arc_length total_arc_length{0.0};

        try {
            using namespace viam::trajex;

            totg::trajectory::options trajex_opts;
            const auto max_vel = current_state_->get_max_velocity();
            const auto max_acc = current_state_->get_max_acceleration();
            trajex_opts.max_velocity = xt::xarray<double>::from_shape({max_vel.size()});
            trajex_opts.max_acceleration = xt::xarray<double>::from_shape({max_acc.size()});
            std::ranges::copy(max_vel, trajex_opts.max_velocity.begin());
            std::ranges::copy(max_acc, trajex_opts.max_acceleration.begin());

            std::vector<trajectory_sample_point> all_trajex_samples;

            const auto generation_start = std::chrono::steady_clock::now();

            for (const auto& segment : segments) {
                const auto segment_xarray = eigen_waypoints_to_xarray(segment);
                const totg::waypoint_accumulator trajex_waypoints(segment_xarray);

                auto trajex_path = totg::path::create(
                    trajex_waypoints, totg::path::options{}.set_max_deviation(current_state_->get_path_tolerance_delta_rads()));

                // Create a copy of trajex_opts for each segment since it's consumed by create()
                totg::trajectory::options segment_opts = trajex_opts;
                auto trajex_trajectory = totg::trajectory::create(std::move(trajex_path), std::move(segment_opts));

                auto sampler = totg::uniform_sampler::quantized_for_trajectory(
                    trajex_trajectory, types::hertz{current_state_->get_trajectory_sampling_freq_hz()});

                double previous_time = 0.0;
                for (const auto& sample : trajex_trajectory.samples(sampler) | std::views::drop(1)) {
                    const double current_time = sample.time.count();
                    const float timestep = boost::numeric_cast<float>(current_time - previous_time);

                    trajectory_sample_point point;
                    for (size_t i = 0; i < point.p.size(); ++i) {
                        point.p[i] = sample.configuration(i);
                        point.v[i] = sample.velocity(i);
                    }
                    point.timestep = timestep;

                    all_trajex_samples.push_back(point);
                    previous_time = current_time;
                }

                total_waypoints += segment.size();
                total_duration += trajex_trajectory.duration().count();
                total_arc_length += trajex_trajectory.path().length();

                if (total_duration > current_state_->get_max_trajectory_duration_secs()) {
                    throw std::runtime_error("total trajectory duration exceeds maximum allowed duration");
                }

                VIAM_SDK_LOG(info) << "trajex/totg segment generated successfully, waypoints: " << segment.size()
                                   << ", duration: " << trajex_trajectory.duration().count() << "s, samples: " << all_trajex_samples.size()
                                   << ", arc length: " << trajex_trajectory.path().length();
            }

            if (total_duration < k_min_timestep_sec) {
                VIAM_SDK_LOG(debug) << "duration of move is too small, assuming arm is at goal";
                return std::vector<trajectory_sample_point>{};
            }

            const auto generation_end = std::chrono::steady_clock::now();
            const auto generation_time = std::chrono::duration<double>(generation_end - generation_start).count();

            VIAM_SDK_LOG(info) << "trajex/totg trajectory generated successfully, total waypoints: " << total_waypoints
                               << ", total duration: " << total_duration << "s, total samples: " << all_trajex_samples.size()
                               << ", total arc length: " << total_arc_length << ", generation_time: " << generation_time << "s";

            return all_trajex_samples;
        } catch (const std::exception& e) {
            VIAM_SDK_LOG(warn) << "trajex/totg trajectory generation failed, waypoints: " << total_waypoints << ", exception: " << e.what();
            return std::nullopt;
        }
    }();

    const auto legacy_generation_start = std::chrono::steady_clock::now();

    auto max_velocity_vec_data = current_state_->get_max_velocity();
    // TODO(RSDK-12375) Remove 0 velocity check when RDK stops sending 0 velocities
    if (options.max_vel_degs_per_sec && options.max_vel_degs_per_sec.get() > 0) {
        max_velocity_vec_data.fill(degrees_to_radians(options.max_vel_degs_per_sec.get()));
    }
    const auto max_velocity_vec = Eigen::Map<const Eigen::VectorXd>(max_velocity_vec_data.data(), max_velocity_vec_data.size());

    auto max_acceleration_vec_data = current_state_->get_max_acceleration();
    // TODO(RSDK-12375) Remove 0 acc check when RDK stops sending 0 velocities
    if (options.max_acc_degs_per_sec2 && options.max_acc_degs_per_sec2.get() > 0) {
        max_acceleration_vec_data.fill(options.max_acc_degs_per_sec2.get());
    }
    const auto max_acceleration_vec = Eigen::Map<const Eigen::VectorXd>(max_acceleration_vec_data.data(), max_acceleration_vec_data.size());

    VIAM_SDK_LOG(debug) << "generating trajectory with max speed: " << radians_to_degrees(max_velocity_vec[0]);

    std::vector<trajectory_sample_point> samples;
    double total_duration = 0.0;
    double total_arc_length = 0.0;
    size_t total_waypoints = 0;

    for (auto& segment : segments) {
        // Apply colinearization to reduce waypoints
        if (auto ratio = current_state_->get_path_colinearization_ratio()) {
            apply_colinearization(segment, current_state_->get_path_tolerance_delta_rads() * (*ratio));
        }

        total_waypoints += segment.size();
        const Path path(segment, current_state_->get_path_tolerance_delta_rads());
        total_arc_length += path.getLength();
        const Trajectory trajectory(path, max_velocity_vec, max_acceleration_vec);
        if (!trajectory.isValid()) {
<<<<<<< HEAD
            // When the trajectory cannot be generated save the all the waypoints, velocity, acceleration and path tolerance in a
            // JSON. We should be able to feed it back to the trajectory generator and confirm it is failing
            const std::string json_content = serialize_failed_trajectory_to_json(
                segment, max_velocity_vec, max_acceleration_vec, current_state_->get_path_tolerance_delta_rads());

            last_failed_trajectory_json_ = json_content;

            const std::string& path_dir = current_state_->csv_output_path();
            const std::string filename = failed_trajectory_filename(path_dir, unix_time);
            std::ofstream json_file(filename);
            json_file << json_content;
            json_file.close();

            throw std::runtime_error(std::format("trajectory generation failed - details saved to: {}", filename));
=======
            std::stringstream buffer;
            buffer << "trajectory generation failed for path:";
            for (const auto& position : segment) {
                buffer << "{";
                for (Eigen::Index j = 0; j < position.size(); j++) {
                    buffer << position[j] << " ";
                }
                buffer << "}";
            }
            throw std::runtime_error(buffer.str());
>>>>>>> 3c6fca4e
        }

        const double duration = trajectory.getDuration();

        if (!std::isfinite(duration)) {
            throw std::runtime_error("trajectory.getDuration() was not a finite number");
        }

        total_duration += duration;
        if (total_duration > current_state_->get_max_trajectory_duration_secs()) {
            throw std::runtime_error("total trajectory duration exceeds maximum allowed duration");
        }

        trajectory.outputPhasePlaneTrajectory();

        sampling_func(samples, duration, current_state_->get_trajectory_sampling_freq_hz(), [&](const double t, const double step) {
            auto p_eigen = trajectory.getPosition(t);
            auto v_eigen = trajectory.getVelocity(t);
            return trajectory_sample_point{{p_eigen[0], p_eigen[1], p_eigen[2], p_eigen[3], p_eigen[4], p_eigen[5]},
                                           {v_eigen[0], v_eigen[1], v_eigen[2], v_eigen[3], v_eigen[4], v_eigen[5]},
                                           boost::numeric_cast<float>(step)};
        });
    }

    if (total_duration < k_min_timestep_sec) {
        VIAM_SDK_LOG(debug) << "duration of move is too small, assuming arm is at goal";
        return;
    }

    const auto legacy_generation_end = std::chrono::steady_clock::now();
    const auto legacy_generation_time = std::chrono::duration<double>(legacy_generation_end - legacy_generation_start).count();

    if (current_state_->use_new_trajectory_planner()) {
        VIAM_SDK_LOG(info) << "legacy trajectory generated successfully, waypoints: " << total_waypoints << ", duration: " << total_duration
                           << "s, samples: " << samples.size() << ", arc length: " << total_arc_length
                           << ", generation_time: " << legacy_generation_time << "s";
    } else {
        VIAM_SDK_LOG(debug) << "legacy trajectory generated successfully, waypoints: " << total_waypoints
                            << ", duration: " << total_duration << "s, samples: " << samples.size() << ", arc length: " << total_arc_length
                            << ", generation_time: " << legacy_generation_time << "s";
    }

    VIAM_SDK_LOG(debug) << "move: compute_trajectory end " << unix_time << " samples.size() " << samples.size() << " segments "
                        << segments.size() - 1;

    const std::string& path = current_state_->csv_output_path();
    write_trajectory_to_file(trajectory_filename(path, unix_time), samples);

    // For joint-space moves, we log the actual joint positions/velocities during execution
    std::ofstream ajp_of(arm_joint_positions_filename(path, unix_time));
    ajp_of << "time_ms,read_attempt,"
              "joint_0_pos,joint_1_pos,joint_2_pos,joint_3_pos,joint_4_pos,joint_5_pos,"
              "joint_0_vel,joint_1_vel,joint_2_vel,joint_3_vel,joint_4_vel,joint_5_vel\n";

    auto trajectory_completion_future = [&, config_rlock = std::move(our_config_rlock), ajp_of = std::move(ajp_of)]() mutable {
        return current_state_->enqueue_move_request(
            current_move_epoch, std::optional<std::ofstream>{std::move(ajp_of)}, std::move(new_trajectory).value_or(std::move(samples)));
    }();

    // NOTE: The configuration read lock is no longer held after the above statement. Do not interact
    // with the current state other than to wait on the result of this future.
    trajectory_completion_future.get();
}

// Define the destructor
URArm::~URArm() {
    VIAM_SDK_LOG(info) << "Shutting down URArm driver instance for arm model: " << model_.to_string();
    const std::unique_lock wlock{config_mutex_};
    shutdown_(wlock);
}

template <template <typename> typename lock_type>
void URArm::stop_(const lock_type<std::shared_mutex>&) {
    if (auto cancel_future = current_state_->cancel_move_request()) {
        cancel_future->get();
    }
}

void URArm::shutdown_(const std::unique_lock<std::shared_mutex>& lock) noexcept {
    try {
        if (current_state_) {
            const auto destroy_state = make_scope_guard([&] { current_state_.reset(); });

            stop_(lock);
            current_state_->shutdown();
        }
        VIAM_SDK_LOG(info) << "URArm shutdown complete";

    } catch (...) {
        const auto unconditional_abort = make_scope_guard([] { std::abort(); });
        try {
            throw;
        } catch (const std::exception& ex) {
            VIAM_SDK_LOG(error) << "URArm shutdown failed with a std::exception - module service will terminate: " << ex.what();
        } catch (...) {
            VIAM_SDK_LOG(error) << "URArm shutdown failed with an unknown exception - module service will terminate";
        }
    }
}

// We need to requisition different ports for each independent URArm
// instance, otherwise they will all try to use the same ports and
// only one of them will work.
URArm::ports_::ports_() {
    static std::atomic<std::uint32_t> counter{50001};
    reverse_port = counter.fetch_add(4);
    script_sender_port = reverse_port + 1;
    trajectory_port = script_sender_port + 1;
    script_command_port = trajectory_port + 1;
}<|MERGE_RESOLUTION|>--- conflicted
+++ resolved
@@ -990,7 +990,6 @@
         total_arc_length += path.getLength();
         const Trajectory trajectory(path, max_velocity_vec, max_acceleration_vec);
         if (!trajectory.isValid()) {
-<<<<<<< HEAD
             // When the trajectory cannot be generated save the all the waypoints, velocity, acceleration and path tolerance in a
             // JSON. We should be able to feed it back to the trajectory generator and confirm it is failing
             const std::string json_content = serialize_failed_trajectory_to_json(
@@ -1005,18 +1004,6 @@
             json_file.close();
 
             throw std::runtime_error(std::format("trajectory generation failed - details saved to: {}", filename));
-=======
-            std::stringstream buffer;
-            buffer << "trajectory generation failed for path:";
-            for (const auto& position : segment) {
-                buffer << "{";
-                for (Eigen::Index j = 0; j < position.size(); j++) {
-                    buffer << position[j] << " ";
-                }
-                buffer << "}";
-            }
-            throw std::runtime_error(buffer.str());
->>>>>>> 3c6fca4e
         }
 
         const double duration = trajectory.getDuration();
