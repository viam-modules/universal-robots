--- conflicted
+++ resolved
@@ -1,12 +1,9 @@
 #include "ur_arm.hpp"
 
-<<<<<<< HEAD
+#include <algorithm>
 #include <array>
 #include <atomic>
 #include <bitset>
-=======
-#include <algorithm>
->>>>>>> 24f9c224
 #include <chrono>
 #include <cmath>
 #include <condition_variable>
@@ -250,12 +247,14 @@
                     std::string host,
                     std::string app_dir,
                     std::string csv_output_path,
+                    std::optional<double> reject_move_request_threshold_rad,
                     const struct ports_& ports);
     ~state_();
 
     static std::unique_ptr<state_> create(std::string configured_model_type, const ResourceConfig& config, const struct ports_& ports);
     void shutdown();
 
+    const std::optional<double>& get_reject_move_request_threshold_rad() const;
     vector6d_t read_joint_positions() const;
     vector6d_t read_tcp_pose() const;
 
@@ -278,18 +277,9 @@
 
     std::optional<std::shared_future<void>> cancel_move_request();
 
-<<<<<<< HEAD
    private:
     struct state_disconnected_;
     friend struct state_disconnected_;
-=======
-    // data from received robot
-    UrDriverStatus last_driver_status{UrDriverStatus::READ_FAILURE};
-    std::optional<vector6d_t> joints_position;
-    std::optional<vector6d_t> joints_velocity;
-    std::optional<vector6d_t> tcp_state;
-    std::optional<double> reject_move_request_threshold_rad;
->>>>>>> 24f9c224
 
     struct state_controlled_;
     friend struct state_controlled_;
@@ -489,6 +479,11 @@
     const std::string host_;
     const std::string app_dir_;
     const std::string csv_output_path_;
+
+    // If this field ever becomes mutable, the accessors for it must
+    // start taking the lock and returning a copy.
+    const std::optional<double> reject_move_request_threshold_rad_;
+
     const struct ports_ ports_;
 
     std::atomic<double> speed_{0};
@@ -519,11 +514,13 @@
                       std::string host,
                       std::string app_dir,
                       std::string csv_output_path,
+                      std::optional<double> reject_move_request_threshold_rad,
                       const struct ports_& ports)
     : configured_model_type_{std::move(configured_model_type)},
       host_{std::move(host)},
       app_dir_{std::move(app_dir)},
       csv_output_path_{std::move(csv_output_path)},
+      reject_move_request_threshold_rad_(std::move(reject_move_request_threshold_rad)),
       ports_{ports} {}
 
 URArm::state_::~state_() {
@@ -566,8 +563,21 @@
         }
     }();
 
-    auto state = std::make_unique<state_>(
-        private_{}, std::move(configured_model_type), std::move(host), std::string{app_dir}, std::move(csv_output_path), ports);
+    auto threshold = [&] {
+        try {
+            return std::make_optional(find_config_attribute<double>(config, "reject_move_request_threshold_deg"));
+        } catch (...) {
+            return std::optional<double>();
+        }
+    }();
+
+    auto state = std::make_unique<state_>(private_{},
+                                          std::move(configured_model_type),
+                                          std::move(host),
+                                          std::string{app_dir},
+                                          std::move(csv_output_path),
+                                          std::move(threshold),
+                                          ports);
 
     state->set_speed(degrees_to_radians(find_config_attribute<double>(config, "speed_degs_per_sec")));
     state->set_acceleration(degrees_to_radians(find_config_attribute<double>(config, "acceleration_degs_per_sec2")));
@@ -610,6 +620,11 @@
     }
 
     emit_event_(event_connection_lost_{});
+}
+
+const std::optional<double>& URArm::state_::get_reject_move_request_threshold_rad() const {
+  // NOTE: It is OK to return this as a reference and without taking the lock, as this field is immutable inside `state_`.
+  return reject_move_request_threshold_rad_;
 }
 
 vector6d_t URArm::state_::read_joint_positions() const {
@@ -1557,144 +1572,8 @@
         shutdown_(lock);
     });
 
-<<<<<<< HEAD
     VIAM_SDK_LOG(info) << "URArm starting up";
     current_state_ = state_::create(configured_model_type, cfg, ports_);
-=======
-    // extract relevant attributes from config
-    current_state_->host = find_config_attribute<std::string>(cfg, "host");
-    current_state_->speed.store(degrees_to_radians(find_config_attribute<double>(cfg, "speed_degs_per_sec")));
-    current_state_->acceleration.store(degrees_to_radians(find_config_attribute<double>(cfg, "acceleration_degs_per_sec2")));
-    try {
-        auto threshold = find_config_attribute<double>(cfg, "reject_move_request_threshold_deg");
-        current_state_->reject_move_request_threshold_rad.emplace(degrees_to_radians(threshold));
-    }  // will go away once find_config_attribute returns an optional
-    catch (...) {
-        (void)0;
-    }
-
-    // get the APPDIR environment variable
-    auto* const appdir = std::getenv("APPDIR");  // NOLINT: Yes, we know getenv isn't thread safe
-    if (!appdir) {
-        throw std::runtime_error("required environment variable APPDIR unset");
-    }
-    current_state_->appdir = appdir;
-    VIAM_SDK_LOG(info) << "appdir" << current_state_->appdir;
-
-    // If the config contains `csv_output_path`, use that, otherwise,
-    // fall back to `VIAM_MOUDLE_DATA` as the output path, which must
-    // be set.
-    try {
-        current_state_->output_csv_dir_path = find_config_attribute<std::string>(cfg, "csv_output_path");
-    } catch (...) {
-        // If we threw, but we have the attribute, then it failed to
-        // convert and we should report that error, since that is an
-        // actual user error.
-        if (cfg.attributes().count("csv_output_path") != 0) {
-            throw;
-        }
-
-        auto* const viam_module_data = std::getenv("VIAM_MODULE_DATA");  // NOLINT: Yes, we know getenv isn't thread safe
-        if (!viam_module_data) {
-            throw std::runtime_error("required environment variable VIAM_MODULE_DATA unset");
-        }
-        VIAM_SDK_LOG(info) << "VIAM_MODULE_DATA" << current_state_->output_csv_dir_path;
-        current_state_->output_csv_dir_path = viam_module_data;
-    }
-
-    // connect to the robot dashboard
-    current_state_->dashboard.reset(new DashboardClient(current_state_->host));
-    if (!current_state_->dashboard->connect(1)) {
-        throw std::runtime_error("couldn't connect to dashboard");
-    }
-
-    // verify that the connected arm is the same model as the configured module
-    std::string actual_model_type{};
-    if (!current_state_->dashboard->commandGetRobotModel(actual_model_type)) {
-        throw std::runtime_error("failed to get model info of connected arm");
-    }
-
-    if (configured_model_type != actual_model_type) {
-        std::ostringstream buffer;
-        buffer << "configured model type `" << configured_model_type << "` does not match connected arm `" << actual_model_type << "`";
-        throw std::runtime_error(buffer.str());
-    }
-
-    // stop program, if there is one running
-    if (!current_state_->dashboard->commandStop()) {
-        throw std::runtime_error("couldn't stop program running on dashboard");
-    }
-
-    // if the robot is not powered on and ready
-    std::string robotModeRunning("RUNNING");
-    while (!current_state_->dashboard->commandRobotMode(robotModeRunning)) {
-        // power cycle the arm
-        if (!current_state_->dashboard->commandPowerOff()) {
-            throw std::runtime_error("couldn't power off arm");
-        }
-        if (!current_state_->dashboard->commandPowerOn()) {
-            throw std::runtime_error("couldn't power on arm");
-        }
-    }
-
-    // Release the brakes
-    if (!current_state_->dashboard->commandBrakeRelease()) {
-        throw std::runtime_error("couldn't release the arm brakes");
-    }
-
-    // If we made it to this part of the code, then the arm is on and we can successfully talk to it.
-    // A physical/real arm can only be controlled this way if the dashboard is in remote mode.
-    // Conversely, a simulation arm will always report that the arm is in local mode.
-    // Using this, we can determine whether the arm is a simulation arm by calling dashboard->commandIsInRemoteControl at this point.
-    // we will capture this state to use within the worker thread.
-    current_state_->is_sim = !current_state_->dashboard->commandIsInRemoteControl();
-
-    constexpr char k_script_file[] = "/src/control/external_control.urscript";
-
-    // Now the robot is ready to receive a program
-    auto ur_cfg = urcl::UrDriverConfiguration{};
-    ur_cfg.robot_ip = current_state_->host;
-    ur_cfg.script_file = current_state_->appdir + k_script_file;
-    ur_cfg.output_recipe_file = current_state_->appdir + k_output_recipe;
-    ur_cfg.input_recipe_file = current_state_->appdir + k_input_recipe;
-    ur_cfg.handle_program_state = &reportRobotProgramState;
-    ur_cfg.headless_mode = true;
-    ur_cfg.socket_reconnect_attempts = 1;
-
-    if (!current_ports_) {
-        current_ports_ = new_ports();
-    }
-    ur_cfg.reverse_port = current_ports_->reverse_port;
-    ur_cfg.script_sender_port = current_ports_->script_sender_port;
-    ur_cfg.trajectory_port = current_ports_->trajectory_port;
-    ur_cfg.script_command_port = current_ports_->script_command_port;
-    VIAM_SDK_LOG(debug) << "using reverse_port " << ur_cfg.reverse_port;
-    VIAM_SDK_LOG(debug) << "using script_sender_port " << ur_cfg.script_sender_port;
-    VIAM_SDK_LOG(debug) << "using trajectory_port " << ur_cfg.trajectory_port;
-    VIAM_SDK_LOG(debug) << "using script_command_port " << ur_cfg.script_command_port;
-
-    current_state_->driver.reset(new UrDriver(ur_cfg));
-
-    // define callback function to be called by UR client library when trajectory state changes
-    current_state_->driver->registerTrajectoryDoneCallback(std::bind(&URArm::trajectory_done_cb_, this, std::placeholders::_1));
-
-    // Once RTDE communication is started, we have to make sure to read from the interface buffer,
-    // as otherwise we will get pipeline overflows. Therefore, do this directly before starting your
-    // main loop
-    current_state_->driver->startRTDECommunication();
-    int retry_count = 100;
-    while (read_joint_keep_alive_(false) != UrDriverStatus::NORMAL) {
-        if (retry_count <= 0) {
-            throw std::runtime_error("couldn't get joint positions; unable to establish communication with the arm");
-        }
-        retry_count--;
-        std::this_thread::sleep_for(k_noop_delay);
-    }
-
-    // start background thread to continuously send no-ops and keep socket connection alive
-    VIAM_SDK_LOG(info) << "starting background_thread";
-    current_state_->keep_alive_thread = std::thread(&URArm::keep_alive_, this);
->>>>>>> 24f9c224
 
     VIAM_SDK_LOG(info) << "URArm startup complete";
     failure_handler.deactivate();
@@ -1726,64 +1605,8 @@
     return {std::begin(joint_position_degree), std::end(joint_position_degree)};
 }
 
-<<<<<<< HEAD
-std::vector<double> URArm::get_joint_positions_(const std::shared_lock<std::shared_mutex>&) {
-    const auto radians = current_state_->read_joint_positions();
-    const auto degrees = radians | boost::adaptors::transformed([](const auto& r) { return radians_to_degrees(r); });
-    return {begin(degrees), end(degrees)};
-=======
 vector6d_t URArm::get_joint_positions_rad_(const std::shared_lock<std::shared_mutex>&) {
-    const std::lock_guard guard{current_state_->state_mutex};
-    if (current_state_->last_driver_status == UrDriverStatus::READ_FAILURE) {
-        // TODO(RSDK-11295): provide more context
-        throw std::runtime_error("get_joint_positions: failed to read from arm");
-    }
-
-    if (!current_state_->joints_position) {
-        // TODO(RSDK-11295): provide more context, when might this happen?
-        throw std::runtime_error("get_joint_positions: joint position is not currently known");
-    }
-
-    return *current_state_->joints_position;
-}
-
-std::string waypoints_filename(const std::string& path, const std::string& unix_time) {
-    constexpr char kWaypointsCsvNameTemplate[] = "/%1%_waypoints.csv";
-    auto fmt = boost::format(path + kWaypointsCsvNameTemplate);
-    return (fmt % unix_time).str();
-}
-
-std::string trajectory_filename(const std::string& path, const std::string& unix_time) {
-    constexpr char kTrajectoryCsvNameTemplate[] = "/%1%_trajectory.csv";
-    auto fmt = boost::format(path + kTrajectoryCsvNameTemplate);
-    return (fmt % unix_time).str();
-}
-
-std::string arm_joint_positions_filename(const std::string& path, const std::string& unix_time) {
-    constexpr char kArmJointPositionsCsvNameTemplate[] = "/%1%_arm_joint_positions.csv";
-    auto fmt = boost::format(path + kArmJointPositionsCsvNameTemplate);
-    return (fmt % unix_time).str();
-}
-
-std::string unix_time_iso8601() {
-    namespace chrono = std::chrono;
-    std::stringstream stream;
-
-    const auto now = chrono::system_clock::now();
-    const auto seconds_part = chrono::duration_cast<chrono::seconds>(now.time_since_epoch());
-    const auto tt = chrono::system_clock::to_time_t(chrono::system_clock::time_point{seconds_part});
-    const auto delta_us = chrono::duration_cast<chrono::microseconds>(now.time_since_epoch() - seconds_part);
-
-    struct tm buf;
-    auto* ret = gmtime_r(&tt, &buf);
-    if (ret == nullptr) {
-        throw std::runtime_error("failed to convert time to iso8601");
-    }
-    stream << std::put_time(&buf, "%FT%T");
-    stream << "." << std::setw(6) << std::setfill('0') << delta_us.count() << "Z";
-
-    return stream.str();
->>>>>>> 24f9c224
+    return current_state_->read_joint_positions();
 }
 
 void URArm::move_to_joint_positions(const std::vector<double>& positions, const ProtoStruct&) {
@@ -1931,10 +1754,10 @@
     VIAM_SDK_LOG(info) << "move: get_joint_positions end " << unix_time;
     auto curr_joint_pos_rad = Eigen::Map<Eigen::VectorXd>(curr_joint_pos.data(), curr_joint_pos.size());
 
-    if (current_state_->reject_move_request_threshold_rad) {
+    if (const auto& threshold = current_state_->get_reject_move_request_threshold_rad()) {
         auto delta_pos = (waypoints.front() - curr_joint_pos_rad);
 
-        if (delta_pos.lpNorm<Eigen::Infinity>() > *current_state_->reject_move_request_threshold_rad) {
+        if (delta_pos.lpNorm<Eigen::Infinity>() > *threshold) {
             std::stringstream err_string;
 
             err_string << "rejecting move request : difference between starting trajectory position [(";
@@ -1945,7 +1768,7 @@
             boost::copy(curr_joint_pos_rad | boost::adaptors::transformed(radians_to_degrees<const double&>),
                         boost::io::make_ostream_joiner(err_string, ", "));
             err_string << ")] is above threshold " << radians_to_degrees(delta_pos.lpNorm<Eigen::Infinity>()) << " > "
-                       << radians_to_degrees(*current_state_->reject_move_request_threshold_rad);
+                       << radians_to_degrees(*threshold);
             VIAM_SDK_LOG(error) << err_string.str();
             throw std::runtime_error(err_string.str());
         }
